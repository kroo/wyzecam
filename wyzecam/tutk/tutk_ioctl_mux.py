--- conflicted
+++ resolved
@@ -61,11 +61,6 @@
             return self.req.parse_response(self.resp_data)
         if self.errcode:
             raise tutk.TutkError(self.errcode)
-<<<<<<< HEAD
-
-=======
-        
->>>>>>> 3b08af3d
         assert self.queue is not None, "Future created without error nor queue!"
 
         msg = self.queue.get(block=block, timeout=timeout)
@@ -192,10 +187,6 @@
         )
         if errcode:
             return TutkIOCtrlFuture(msg, errcode=errcode)
-<<<<<<< HEAD
-=======
-
->>>>>>> 3b08af3d
 
         return TutkIOCtrlFuture(msg, self.queues[msg.expected_response_code])
 
